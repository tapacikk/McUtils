--- conflicted
+++ resolved
@@ -582,12 +582,9 @@
     except StringParserException:
         shift = 0
     par_data = OptScanPat.parse_all(pars)
-    energies_array = np.concatenate(par_data["Eigenvalues"]).flatten()
-<<<<<<< HEAD
-=======
+    energies_array = np.concatenate(par_data["Eigenvalues"]).flatten()\
     # when there isn't a value, for shape reasons we get extra nans
     energies_array = energies_array[np.logical_not(np.isnan(energies_array))] + shift
->>>>>>> 5ff34b26
     coords = OrderedDict()
     cdz = [a.array for a in par_data["Coordinates"].array]
     for coord_names, coord_values in zip(*cdz):
