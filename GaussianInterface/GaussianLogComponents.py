--- conflicted
+++ resolved
@@ -62,7 +62,6 @@
     )
 cartesian_end_tag = cart_delim
 
-<<<<<<< HEAD
 # I'm gonna have to update this to work with the expanded Regex support...
 # cartesian_re_c = re.compile(ws_p.join(["("+int_p+")"]*3)+ws_p+cart_p)
 
@@ -87,10 +86,6 @@
         suffix = Optional(Newline)
     )
 )
-=======
-cartesian_re_c = re.compile(ws_p.join(["("+int_p+")"]*3)+ws_p+cart_p)
-
->>>>>>> 8012f8c3
 
 def cartesian_coordinates_parser(strs):
     strss = "\n\n".join(strs)
@@ -175,13 +170,7 @@
             Optional(Newline)
         )))
     )
-<<<<<<< HEAD
-)
-=======
-# print(gaussian_zzz)
-gaussian_zzz_c = re.compile(gaussian_zzz)
-
->>>>>>> 8012f8c3
+)
 
 def parser(strs):
 
@@ -297,10 +286,6 @@
 tag_start  = "Dipole moment ("
 tag_end    = "Quadrupole moment ("
 
-<<<<<<< HEAD
-# get_dips_pat = "X=\s+"+grp_p(num_p)+"\s+Y=\s+"+grp_p(num_p)+"\s+Z=\s+"+grp_p(num_p)
-# get_dips_re = re.compile(get_dips_pat)
-
 dips_parser = StringParser(
     RegexPattern(
         (
@@ -317,20 +302,6 @@
     res = dips_parser.parse_all("\n".join(moms))
     return res.array
 mode       = "List"
-=======
-get_dips_pat = "X=\s+"+grp_p(num_p)+"\s+Y=\s+"+grp_p(num_p)+"\s+Z=\s+"+grp_p(num_p)
-get_dips_re = re.compile(get_dips_pat)
-
-
-def parser(moms):
-    """Parses a multipole moments block"""
-    dippz = [ None ]*len(moms)
-    for i, dip in enumerate(moms):
-        grps = re.findall(get_dips_re, dip)[0]
-        dippz[i] = grps
-    dip_list = np.array(dippz, dtype=str)
-    return dip_list.astype("float64")
->>>>>>> 8012f8c3
 
 
 mode = "List"
@@ -352,7 +323,6 @@
 tag_start  = " Dipole        ="
 tag_end    = " Optimization"
 
-<<<<<<< HEAD
 DNumberPattern = RegexPattern((Number, "D", PositiveInteger), dtype = str)
 OptimizedDipolesParser = StringParser(
     RegexPattern(
@@ -368,12 +338,6 @@
         joiner=Whitespace
     )
 )
-=======
-dnum_p = num_p + "D" + int_p
-get_optdips_pat = "Dipole\s+="+"\s*"+grp_p(dnum_p)+"\s*"+grp_p(dnum_p)+"\s*"+grp_p(dnum_p)
-get_optdips_re = re.compile(get_optdips_pat)
-
->>>>>>> 8012f8c3
 
 def parser(mom):
     """Parses dipole block, but only saves the dipole of the optimized structure"""
@@ -441,70 +405,50 @@
 tag_end = """ Largest change from initial coordinates is atom """
 
 
+eigsPattern = RegexPattern(
+    (
+        "Eigenvalues --",
+        Repeating(Capturing(Number), suffix=Optional(Whitespace))
+    ),
+    joiner=Whitespace
+)
+
+coordsPattern = RegexPattern(
+    (
+        Capturing(VariableName),
+        Repeating(Capturing(Number), suffix=Optional(Whitespace))
+    ),
+    prefix=Whitespace,
+    joiner=Whitespace
+)
+
+OptScanPat = StringParser(
+    RegexPattern(
+        (
+            Named(eigsPattern,
+                  "Eigenvalues"
+                  #parser=lambda t: np.array(Number.findall(t), 'float')
+                  ),
+            Named(Repeating(coordsPattern, suffix=Optional(Newline)), "Coordinates")
+        ),
+        joiner=Newline
+    )
+)
+
 def parser(pars):
     """Parses the scan summary block and returns only the energies"""
-    import re
     from collections import OrderedDict
-
-    # eigsPatternShit = RegexPattern(
-    #     ("Eigenvalues --", Capturing( Repeating(Number, suffix=Optional(Whitespace)) )),
-    #     joiner=Whitespace
-    # )
-
-    eigsPatternShit = '(?:Eigenvalues --)(?:(?!\\n)\\s)*((?:(?:[\\+\\-])?\\d*\\.\\d+(?:(?:(?!\\n)\\s)*)?)+)'
-
-    # coordsPatternShit = RegexPattern(
-    #     (
-    #         Capturing((ASCIILetter, Word), joiner=""),
-    #         Capturing(
-    #             Repeating(Number, suffix=Optional(Whitespace))
-    #         )
-    #     ),
-    #     prefix=Whitespace,
-    #     joiner=Whitespace
-    # )
-
-    coordsPatternShit = '(?:(?!\\n)\\s)*([a-zA-Z]\\w+)(?:(?!\\n)\\s)*((?:(?:[\\+\\-])?\\d*\\.\\d+(?:(?:(?!\\n)\\s)*)?)+)'
-
-    # full_pattern = Capturing(
-    #     (
-    #         eigsPatternShit,
-    #         Repeating(coordsPatternShit, suffix=Optional(Newline))
-    #     ),
-    #     joiner=Newline
-    # )
-
-    full_pattern = '((?:Eigenvalues --)(?:(?!\\n)\\s)*((?:(?:[\\+\\-])?\\d*\\.\\d+(?:(?:(?!\\n)\\s)*)?)+)\n(?:(?:(?!\\n)\\s)*([a-zA-Z]\\w+)(?:(?!\\n)\\s)*((?:(?:[\\+\\-])?\\d*\\.\\d+(?:(?:(?!\\n)\\s)*)?)+)(?:\n)?)+)'
-
-    # print(repr(str(Number)))
-
-    Number = '(?:[\\+\\-])?\\d*\\.\\d+'
-
-    numPattern = re.compile(Number)
-    eigsPattern = re.compile(eigsPatternShit)
-    full_patternPattern = re.compile(full_pattern)
-    coordsPatternShitPattern = re.compile(coordsPatternShit)
-
-    energies_array = []
+    import numpy as np
+
+    par_data = OptScanPat.parse_all(pars)
+    energies_array = np.concatenate(par_data["Eigenvalues"])
     coords = OrderedDict()
-
-    for match in re.finditer(full_patternPattern, pars):
-        block_text = match.groups(0)[0]
-        # pull the energies from a block
-        energies = re.search(eigsPattern, block_text).groups(0)[0]
-        energies = re.findall(numPattern, energies)
-        energies = np.array(energies, dtype=float)
-        energies_array.append(energies)
-
-        for coord_match in re.finditer(coordsPatternShitPattern, block_text):
-            name, coord = coord_match.groups()
-            coord = re.findall(numPattern, coord)
-            coord = np.array(coord, dtype=float)
-            if name not in coords:
-                coords[name] = []
-            coords[name].append(coord)
-
-    energies_array = np.concatenate(energies_array)
+    for coord_names, coord_values in zip(par_data["Coordinates"].array):
+        for k, v in zip(coord_names, coord_values):
+            if k not in coords:
+                coords[k] = [v]
+            else:
+                coords[k].append(v)
     for k in coords:
         coords[k] = np.concatenate(coords[k])
 
