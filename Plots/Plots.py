--- conflicted
+++ resolved
@@ -81,15 +81,7 @@
     y = np.sort(gpts[:, 1])
 
     xmin = np.min(x); xmax = np.max(x)
-<<<<<<< HEAD
-    #xdiffs = np.abs(np.diff(x)); xh = np.amin(xdiffs[np.nonzero(xdiffs)])
-    xpts = 100
-    ymin = np.min(y); ymax = np.max(y)
-    #ydiffs = np.abs(np.diff(y)); yh = np.amin(ydiffs[np.nonzero(ydiffs)])
-    ypts = 100
-    
-    xmesh = np.linspace(xmin, xmax, xpts); ymesh = np.linspace(ymin, ymax, ypts)
-=======
+
     xdiffs = np.abs(np.diff(x)); xh = np.min(xdiffs[np.nonzero(xdiffs)])
     ymin = np.min(y); ymax = np.max(y)
     ydiffs = np.abs(np.diff(y)); yh = np.min(xdiffs[np.nonzero(ydiffs)])
@@ -105,7 +97,6 @@
     # print(num_x, num_y, file = sys.stderr)
 
     xmesh = np.linspace(xmin, xmax, num_x); ymesh = np.linspace(ymin, ymax, num_y)
->>>>>>> e01c242a
     xmesh, ymesh = np.meshgrid(xmesh, ymesh)
     mesh = np.array((xmesh, ymesh)).T
     vals = griddata(gpts[:, (0, 1)], gpts[:, 2], mesh, **opts)
@@ -178,13 +169,9 @@
 
         xrange, fvalues = _get_2D_plotdata(func, xrange)
 
-<<<<<<< HEAD
-        self.graphics = meth(xrange, fvalues, **opts)
-=======
         if plot_style is None:
             plot_style = {}
         self.graphics = meth(xrange, fvalues, **plot_style)
->>>>>>> e01c242a
         self.set_options(**opts)
         if colorbar:
             self.add_colorbar()
@@ -385,13 +372,9 @@
 
         xrange, yrange, fvalues = _get_3D_plotdata(func, xrange, yrange)
 
-<<<<<<< HEAD
-        self.graphics = meth(xrange, yrange, fvalues, **opts)
-=======
         if plot_style is None:
             plot_style = {}
         self.graphics = meth(xrange, yrange, fvalues, **plot_style)
->>>>>>> e01c242a
         self.set_options(**opts)
         if colorbar:
             self.add_colorbar()
@@ -417,10 +400,7 @@
             x = griddata[:, 0]
             y = griddata[:, 1]
             z = griddata[:, 2]
-<<<<<<< HEAD
-        # print(x.shape, y.shape, z.shape)
-=======
->>>>>>> e01c242a
+
         super().__init__(x, y, z, **opts)
 class ListContourPlot(ListPlot2D):
     def __init__(self, griddata, **opts):
@@ -428,18 +408,12 @@
 class ListDensityPlot(ListPlot2D):
     def __init__(self, griddata, **opts):
         super().__init__(griddata, method='pcolormesh', **opts)
-<<<<<<< HEAD
-class ListTrisurfaceContourPlot(ListPlot2D):
-    def __init__(self, griddata, **opts):
-        super().__init__(griddata, method = 'tricontourf', interpolate = False, **opts)
-=======
 class ListTriContourPlot(ListPlot2D):
     def __init__(self, griddata, **opts):
         super().__init__(griddata, method = 'tricontourf', interpolate = False, **opts)
 class ListTriDensityPlot(ListPlot2D):
     def __init__(self, griddata, **opts):
         super().__init__(griddata, method = 'tripcolor', interpolate = False, **opts)
->>>>>>> e01c242a
 
 ######################################################################################################
 #
@@ -472,13 +446,9 @@
 
         xrange, yrange, fvalues = _get_3D_plotdata(func, xrange, yrange)
 
-<<<<<<< HEAD
-        self.graphics = meth(xrange, yrange, fvalues, **opts)
-=======
         if plot_style is None:
             plot_style = {}
         self.graphics = meth(xrange, yrange, fvalues, **plot_style)
->>>>>>> e01c242a
         self.set_options(**opts)
         if colorbar:
             self.add_colorbar()
